--- conflicted
+++ resolved
@@ -190,12 +190,7 @@
 
 if ! egrep -q '^SQLALCHEMY_DATABASE_URI=' .env; then
     echo 'Setting SQLALCHEMY_DATABASE_URI'
-<<<<<<< HEAD
     echo "SQLALCHEMY_DATABASE_URI=sqlite:///hushline.db" >> .env
-=======
-    # It's assumed DB_NAME, DB_USER, DB_PASS have been already captured above
-    echo "SQLALCHEMY_DATABASE_URI=mysql+pymysql://$DB_USER:$DB_PASS@localhost/$DB_NAME" >> .env
->>>>>>> 565b123f
 fi
 
 if ! egrep -q '^REGISTRATION_CODES_REQUIRED=' .env; then
@@ -364,91 +359,6 @@
 
 ####################################################################################################
 
-# DATABASE STUFF
-
-# This portion of the script focuses on setting up and securing the MariaDB (or MySQL) database for 
-# Hush Line. It involves creating a database and a user with the necessary permissions if they don't 
-# already exist. The script also ensures SSL is enabled for database connections by placing SSL 
-# certificates in the correct directory and updating the database configuration to use them. For 
-# environments where MariaDB or MySQL is not yet secured, it runs the mysql_secure_installation 
-# script. Additionally, the script checks if the MariaDB/MySQL service is active and starts it if 
-# needed, ensuring the database is ready for Hush Line's data storage needs.
-
-####################################################################################################
-
-MY_CNF="/etc/mysql/my.cnf"
-MYSQL_SECURED_FLAG="/etc/mysql/mysql_secure_installation_done"
-
-# Add SSL keys to mariadb
-mkdir -p /etc/mariadb/ssl
-cp /etc/letsencrypt/live/"$DOMAIN"/fullchain.pem /etc/mariadb/ssl/
-cp /etc/letsencrypt/live/"$DOMAIN"/privkey.pem /etc/mariadb/ssl/
-chown mysql:mysql /etc/mariadb/ssl/fullchain.pem /etc/mariadb/ssl/privkey.pem
-chmod 400 /etc/mariadb/ssl/fullchain.pem /etc/mariadb/ssl/privkey.pem
-
-# Enable SSL for MQSQL
-cp files/50-server.conf /etc/mysql/mariadb.conf.d/
-
-# Check and append ssl_cert configuration if it doesn't exist
-if ! grep -q '^ssl_cert=' "$MY_CNF"; then
-    echo 'Appending ssl_cert configuration...'
-    echo "ssl_cert=/etc/mariadb/ssl/fullchain.pem" >> "$MY_CNF"
-fi
-
-# Check and append ssl_key configuration if it doesn't exist
-if ! grep -q '^ssl_key=' "$MY_CNF"; then
-    echo 'Appending ssl_key configuration...'
-    echo "ssl_key=/etc/mariadb/ssl/privkey.pem" >> "$MY_CNF"
-fi
-
-if ! systemctl is-active --quiet mariadb; then
-    echo "MariaDB server is not running. Starting MariaDB server..."
-    systemctl start mariadb
-    systemctl enable mariadb
-    echo "✅ MariaDB server started and enabled to start at boot."
-else
-    echo "🏃‍➡️ MariaDB server is already running."
-fi
-
-# Check if MariaDB/MySQL is installed and if the secure installation has not been done yet
-if mysql --version &> /dev/null; then
-    echo "MySQL/MariaDB is installed."
-    if [ ! -f "$MYSQL_SECURED_FLAG" ]; then
-        echo "Running mysql_secure_installation..."
-        mysql_secure_installation
-        touch "$MYSQL_SECURED_FLAG"
-        echo "✅ mysql_secure_installation is completed. This will not run again unless the flag file is removed."
-    else
-        echo "👍 mysql_secure_installation has already been run previously."
-    fi
-else
-    echo "⚠️ MySQL/MariaDB is not installed. Skipping mysql_secure_installation."
-fi
-
-# Check if MariaDB/MySQL service is running
-if ! systemctl is-active --quiet mariadb; then
-    echo "MariaDB/MySQL service is not running. Starting it now..."
-    systemctl start mariadb
-fi
-
-# Check if the database exists, create if not
-if ! mysql -sse "SELECT EXISTS(SELECT 1 FROM information_schema.schemata WHERE schema_name = '$DB_NAME')" | grep -q 1; then
-    mysql -e "CREATE DATABASE $DB_NAME;"
-fi
-
-# Check if the user exists and create it if it doesn't
-if ! mysql -sse "SELECT EXISTS(SELECT 1 FROM mysql.user WHERE user = '$DB_USER' AND host = 'localhost')" | grep -q 1; then
-    mysql -e "CREATE USER '$DB_USER'@'localhost' IDENTIFIED BY '$DB_PASS';"
-    mysql -e "GRANT ALL PRIVILEGES ON $DB_NAME.* TO '$DB_USER'@'localhost';"
-    mysql -e "FLUSH PRIVILEGES;"
-fi
-
-# Reload the systemd daemon and restart MariaDB to apply changes
-systemctl daemon-reload
-systemctl restart mariadb
-
-####################################################################################################
-
 # UPGRADE DB
 
 # This section ensures the database schema is up to date for Hush Line. It checks for the existence 
@@ -468,7 +378,6 @@
     echo "👍 Migrations already initialized."
 fi
 
-systemctl restart mariadb
 sleep 5
 
 # Upgrade DB

--- conflicted
+++ resolved
@@ -8,12 +8,9 @@
 from hushline.db import db
 from hushline.model import Message, OrganizationSetting, User, Username
 
-<<<<<<< HEAD
 msg_contact_method = "I prefer Signal."
 msg_content = "This is a test message."
 
-=======
->>>>>>> 3e4eba64
 pgp_message_sig = "-----BEGIN PGP MESSAGE-----\n\n"
 
 
@@ -118,40 +115,6 @@
 
 
 @pytest.mark.usefixtures("_authenticated_user")
-<<<<<<< HEAD
-=======
-@pytest.mark.usefixtures("_pgp_user")
-def test_profile_submit_message_with_contact_method(client: FlaskClient, user: User) -> None:
-    message_content = "This is a test message."
-    contact_method = "email@example.com"
-
-    response = client.post(
-        url_for("profile", username=user.primary_username.username),
-        data={
-            "content": message_content,
-            "contact_method": contact_method,
-            "client_side_encrypted": "false",  # Simulate that this is not client-side encrypted
-            "captcha_answer": get_captcha_from_session(client, user.primary_username.username),
-        },
-        follow_redirects=True,
-    )
-    assert response.status_code == 200
-    assert "Message submitted successfully." in response.text
-
-    message = db.session.scalars(
-        db.select(Message).filter_by(username_id=user.primary_username.id)
-    ).one()
-    assert pgp_message_sig in message.content
-
-    response = client.get(
-        url_for("inbox", username=user.primary_username.username), follow_redirects=True
-    )
-    assert response.status_code == 200
-    assert pgp_message_sig in response.text
-
-
-@pytest.mark.usefixtures("_authenticated_user")
->>>>>>> 3e4eba64
 def test_profile_pgp_required(client: FlaskClient, app: Flask, user: User) -> None:
     response = client.get(url_for("profile", username=user.primary_username.username))
     assert response.status_code == 200
@@ -201,7 +164,6 @@
     assert "<script>alert('xss')</script>" not in html_str
 
 
-<<<<<<< HEAD
 # Commenting this out for now because when filling out an invalid CAPTCHA, it does not
 # current re-fill the content
 
@@ -234,37 +196,4 @@
 #             db.select(Message).filter_by(username_id=user.primary_username.id)
 #         ).one_or_none()
 #         is None
-#     )
-=======
-@pytest.mark.usefixtures("_authenticated_user")
-@pytest.mark.usefixtures("_pgp_user")
-def test_profile_submit_message_with_invalid_captcha(client: FlaskClient, user: User) -> None:
-    message_content = "This is a test message."
-    contact_method = "email@example.com"
-
-    # Send a POST request to submit the message
-    response = client.post(
-        url_for("profile", username=user.primary_username.username),
-        data={
-            "content": message_content,
-            "contact_method": contact_method,
-            "client_side_encrypted": "false",
-            "captcha_answer": 0,  # the answer is never 0
-        },
-        follow_redirects=True,
-    )
-
-    assert response.status_code == 200
-    assert "Incorrect CAPTCHA." in response.text
-
-    assert contact_method in response.text
-    assert message_content in response.text
-
-    # Verify that the message is not saved in the database
-    assert (
-        db.session.scalars(
-            db.select(Message).filter_by(username_id=user.primary_username.id)
-        ).one_or_none()
-        is None
-    )
->>>>>>> 3e4eba64
+#     )
--- conflicted
+++ resolved
@@ -118,14 +118,9 @@
     @app.route("/submit_message/<username>", methods=["GET", "POST"])
     def submit_message(username: str) -> Response | str:
         form = MessageForm()
-<<<<<<< HEAD
-        user = User.query.filter_by(primary_username=username).first()
-
-=======
         user = db.session.scalars(
             db.select(User).filter_by(primary_username=username).limit(1)
         ).first()
->>>>>>> 002182af
         if not user:
             flash("🫥 User not found.")
             return redirect(url_for("index"))

import enum
import secrets
from dataclasses import dataclass
from datetime import datetime, timedelta, timezone
from typing import TYPE_CHECKING, Any, Generator, Optional, Sequence

from flask_sqlalchemy.model import Model
from passlib.hash import scrypt
from sqlalchemy import Enum as SQLAlchemyEnum
from sqlalchemy import Index
from stripe import Event, Invoice

from .crypto import decrypt_field, encrypt_field
from .db import db

if TYPE_CHECKING:
    from flask_sqlalchemy.model import Model
else:
    Model = db.Model

from sqlalchemy.orm import Mapped, mapped_column, relationship


@enum.unique
class SMTPEncryption(enum.Enum):
    SSL = "SSL"
    StartTLS = "StartTLS"

    @classmethod
    def default(cls) -> "SMTPEncryption":
        return cls.StartTLS


@dataclass(frozen=True, repr=False, eq=False)
class ExtraField:
    label: Optional[str]
    value: Optional[str]
    is_verified: Optional[bool]


class Username(Model):
    """
    Class representing a username and associated profile.
    This was pulled out of the `User` class so that a `username` could be globally unique among
    both users and aliases and enforced at the database level.
    """

    __tablename__ = "usernames"

    id: Mapped[int] = mapped_column(primary_key=True)
    user_id: Mapped[int] = mapped_column(db.ForeignKey("users.id"))
    user: Mapped["User"] = relationship()
    _username: Mapped[str] = mapped_column("username", unique=True)
    _display_name: Mapped[Optional[str]] = mapped_column("display_name", db.String(80))
    is_primary: Mapped[bool] = mapped_column()
    is_verified: Mapped[bool] = mapped_column(default=False)
    show_in_directory: Mapped[bool] = mapped_column(default=False)
    bio: Mapped[Optional[str]] = mapped_column(db.Text)
<<<<<<< HEAD
    # Corrected the relationship and backref here
    secondary_usernames: Mapped[Set["SecondaryUsername"]] = relationship(
        backref=db.backref("primary_user", lazy=True)
    )
    smtp_encryption: Mapped[SMTPEncryption] = mapped_column(
        db.Enum(SMTPEncryption, native_enum=False), default=SMTPEncryption.StartTLS
    )
    smtp_sender: Mapped[Optional[str]]

    # Extra fields
=======

>>>>>>> f31d5d3a
    extra_field_label1: Mapped[Optional[str]]
    extra_field_value1: Mapped[Optional[str]]
    extra_field_label2: Mapped[Optional[str]]
    extra_field_value2: Mapped[Optional[str]]
    extra_field_label3: Mapped[Optional[str]]
    extra_field_value3: Mapped[Optional[str]]
    extra_field_label4: Mapped[Optional[str]]
    extra_field_value4: Mapped[Optional[str]]
    extra_field_verified1: Mapped[Optional[bool]] = mapped_column(default=False)
    extra_field_verified2: Mapped[Optional[bool]] = mapped_column(default=False)
    extra_field_verified3: Mapped[Optional[bool]] = mapped_column(default=False)
    extra_field_verified4: Mapped[Optional[bool]] = mapped_column(default=False)

<<<<<<< HEAD
    # Paid tier fields
    tier_id: Mapped[int | None] = mapped_column(db.ForeignKey("tiers.id"), nullable=True)
    tier: Mapped["Tier"] = relationship(backref=db.backref("tiers", lazy=True))
    stripe_customer_id = mapped_column(db.String(255))
    stripe_subscription_id = mapped_column(db.String(255))
=======
    def __init__(
        self,
        _username: str,
        is_primary: bool,
        **kwargs: Any,
    ) -> None:
        super().__init__(**kwargs)
        self._username = _username
        self.is_primary = is_primary

    @property
    def username(self) -> str:
        return self._username

    @username.setter
    def username(self, username: str) -> None:
        self._username = username
        self.is_verified = False
        db.session.commit()

    @property
    def display_name(self) -> Optional[str]:
        return self._display_name

    @display_name.setter
    def display_name(self, display_name: str | None) -> None:
        self._display_name = display_name
        self.is_verified = False
        db.session.commit()

    @property
    def extra_fields(self) -> Generator[ExtraField, None, None]:
        for i in range(1, 5):
            yield ExtraField(
                getattr(self, f"extra_field_label{i}", None),
                getattr(self, f"extra_field_value{i}", None),
                getattr(self, f"extra_field_verified{i}", None),
            )

    @property
    def valid_fields(self) -> Sequence[ExtraField]:
        return [x for x in self.extra_fields if x.label and x.value]


class User(Model):
    __tablename__ = "users"

    id: Mapped[int] = mapped_column(primary_key=True)
    is_admin: Mapped[bool] = mapped_column(default=False)
    _password_hash: Mapped[str] = mapped_column("password_hash", db.String(512))
    _totp_secret: Mapped[Optional[str]] = mapped_column("totp_secret", db.String(255))

    primary_username: Mapped[Username] = relationship(
        primaryjoin="and_(Username.user_id == User.id, Username.is_primary)",
        back_populates="user",
    )
    messages: Mapped[list["Message"]] = relationship(
        secondary="usernames",
        primaryjoin="Username.user_id == User.id",
        secondaryjoin="Message.username_id == Username.id",
        order_by="Message.id.desc()",
        backref=db.backref("user", lazy=False, uselist=False, viewonly=True),
        lazy=True,
        uselist=True,
        viewonly=True,
    )

    _email: Mapped[Optional[str]] = mapped_column("email", db.String(255))
    _smtp_server: Mapped[Optional[str]] = mapped_column("smtp_server", db.String(255))
    smtp_port: Mapped[Optional[int]]
    _smtp_username: Mapped[Optional[str]] = mapped_column("smtp_username", db.String(255))
    _smtp_password: Mapped[Optional[str]] = mapped_column("smtp_password", db.String(255))
    _pgp_key: Mapped[Optional[str]] = mapped_column("pgp_key", db.Text)
    smtp_encryption: Mapped[SMTPEncryption] = mapped_column(
        db.Enum(SMTPEncryption, native_enum=False), default=SMTPEncryption.StartTLS
    )
    smtp_sender: Mapped[Optional[str]]
>>>>>>> f31d5d3a

    @property
    def password_hash(self) -> str:
        """Return the hashed password."""
        return self._password_hash

    @password_hash.setter
    def password_hash(self, plaintext_password: str) -> None:
        """Hash plaintext password using scrypt and store it."""
        self._password_hash = scrypt.hash(plaintext_password)

    def check_password(self, plaintext_password: str) -> bool:
        """Check the plaintext password against the stored hash."""
        return scrypt.verify(plaintext_password, self._password_hash)

    @property
    def totp_secret(self) -> str | None:
        return decrypt_field(self._totp_secret)

    @totp_secret.setter
    def totp_secret(self, value: str) -> None:
        if value is None:
            self._totp_secret = None
        else:
            self._totp_secret = encrypt_field(value)

    @property
    def email(self) -> str | None:
        return decrypt_field(self._email)

    @email.setter
    def email(self, value: str) -> None:
        self._email = encrypt_field(value)

    @property
    def smtp_server(self) -> str | None:
        return decrypt_field(self._smtp_server)

    @smtp_server.setter
    def smtp_server(self, value: str) -> None:
        self._smtp_server = encrypt_field(value)

    @property
    def smtp_username(self) -> str | None:
        return decrypt_field(self._smtp_username)

    @smtp_username.setter
    def smtp_username(self, value: str) -> None:
        self._smtp_username = encrypt_field(value)

    @property
    def smtp_password(self) -> str | None:
        return decrypt_field(self._smtp_password)

    @smtp_password.setter
    def smtp_password(self, value: str) -> None:
        self._smtp_password = encrypt_field(value)

    @property
    def pgp_key(self) -> str | None:
        return decrypt_field(self._pgp_key)

    @pgp_key.setter
    def pgp_key(self, value: str) -> None:
        if value is None:
            self._pgp_key = None
        else:
            self._pgp_key = encrypt_field(value)

    def __init__(self, **kwargs: Any) -> None:
        for key in ["password_hash", "_password_hash"]:
            if key in kwargs:
                raise ValueError(f"Key {key!r} cannot be mannually set. Try 'password' instead.")
        pw = kwargs.pop("password", None)
        super().__init__()
<<<<<<< HEAD
        self.primary_username = primary_username
        self.tier_id = 1  # Default to the free tier

    __table_args__ = (
        Index(
            "idx_users_stripe_customer_id",
            "stripe_customer_id",
        ),
    )
=======
        self.password_hash = pw
>>>>>>> f31d5d3a


class AuthenticationLog(Model):
    __tablename__ = "authentication_logs"

    id: Mapped[int] = mapped_column(primary_key=True)
    user_id: Mapped[int] = mapped_column(db.ForeignKey("users.id"))
    user: Mapped["User"] = relationship(backref=db.backref("authentication_logs", lazy=True))
    successful: Mapped[bool]
    timestamp: Mapped[datetime] = mapped_column(default=datetime.now)
    otp_code: Mapped[Optional[str]] = mapped_column(db.String(6))
    timecode: Mapped[Optional[int]]

    __table_args__ = (
        Index(
            "idx_authentication_logs_user_id_timestamp_successful",
            "user_id",
            "timestamp",
            "successful",
        ),
    )

    # Open question: should we store the IP address and user agent?
    # It's useful for auditing, but it's identifable
    # ip_address = db.Column(db.String(45), nullable=False)
    # user_agent = db.Column(db.String(255), nullable=False)

    def __init__(
        self,
        user_id: int,
        successful: bool,
        otp_code: str | None = None,
        timecode: int | None = None,
    ) -> None:
        super().__init__()
        self.user_id = user_id
        self.successful = successful
        self.otp_code = otp_code
        self.timecode = timecode


class Message(Model):
    id: Mapped[int] = mapped_column(primary_key=True)
    _content: Mapped[str] = mapped_column("content", db.Text)  # Encrypted content stored here
    username_id: Mapped[int] = mapped_column(db.ForeignKey("usernames.id"))
    username: Mapped["Username"] = relationship(uselist=False)

    def __init__(self, content: str, **kwargs: Any) -> None:
        if "_content" in kwargs:
            raise ValueError("Cannot set '_content' directly. Use 'content'")
        super().__init__(**kwargs)
        self.content = content

    @property
    def content(self) -> str | None:
        return decrypt_field(self._content)

    @content.setter
    def content(self, value: str) -> None:
        val = encrypt_field(value)
        if val is not None:
            self._content = val
        else:
            self._content = ""


class InviteCode(Model):
    id: Mapped[int] = mapped_column(primary_key=True)
    code: Mapped[str] = mapped_column(db.String(255), unique=True)
    expiration_date: Mapped[datetime]

    def __init__(self) -> None:
        super().__init__()
        self.code = secrets.token_urlsafe(16)
        self.expiration_date = datetime.now(timezone.utc) + timedelta(days=365)

    def __repr__(self) -> str:
        return f"<InviteCode {self.code}>"


# Paid tiers
class Tier(Model):
    __tablename__ = "tiers"

    id: Mapped[int] = mapped_column(primary_key=True)
    name: Mapped[str] = mapped_column(db.String(255), unique=True)
    monthly_amount: Mapped[int] = mapped_column(db.Integer)  # in cents USD
    stripe_product_id = mapped_column(db.String(255), unique=True)
    stripe_price_id = mapped_column(db.String(255), unique=True)

    def __init__(self, name: str, monthly_amount: int) -> None:
        super().__init__()
        self.name = name
        self.monthly_amount = monthly_amount


class StripeEvent(Model):
    __tablename__ = "stripe_events"

    id: Mapped[int] = mapped_column(primary_key=True)
    event_id: Mapped[str] = mapped_column(db.String(255), unique=True, index=True)
    event_type: Mapped[str] = mapped_column(db.String(255))
    event_data: Mapped[str] = mapped_column(db.Text)
    created_at: Mapped[datetime] = mapped_column(default=datetime.now)
    status: Mapped[str] = mapped_column(db.String(255), default="pending")

    def __init__(self, event: Event) -> None:
        super().__init__()
        self.event_id = event.id
        self.event_type = event.type
        self.event_data = str(event)


class StripeInvoiceStatusEnum(enum.Enum):
    DRAFT = "draft"
    OPEN = "open"
    PAID = "paid"
    UNCOLLECTIBLE = "uncollectible"
    VOID = "void"


class StripeInvoice(Model):
    __tablename__ = "stripe_invoices"

    id: Mapped[int] = mapped_column(primary_key=True)
    customer_id: Mapped[str] = mapped_column(db.String(255))
    invoice_id: Mapped[str] = mapped_column(db.String(255), unique=True, index=True)
    hosted_invoice_url: Mapped[str] = mapped_column(db.String(255))
    amount_due: Mapped[int] = mapped_column(db.Integer)
    amount_paid: Mapped[int] = mapped_column(db.Integer)
    amount_remaining: Mapped[int] = mapped_column(db.Integer)
    status: Mapped[StripeInvoiceStatusEnum] = mapped_column(
        SQLAlchemyEnum(StripeInvoiceStatusEnum), nullable=True
    )
    created_at: Mapped[datetime] = mapped_column(default=datetime.now)

    user_id: Mapped[int] = mapped_column(db.ForeignKey("users.id"))
    tier_id: Mapped[int] = mapped_column(db.ForeignKey("tiers.id"))

    def __init__(self, invoice: Invoice):
        if invoice.id:
            self.invoice_id = invoice.id
        if invoice.customer and isinstance(invoice.customer, str):
            self.customer_id = invoice.customer
        if invoice.hosted_invoice_url:
            self.hosted_invoice_url = invoice.hosted_invoice_url
        if invoice.amount_due:
            self.amount_due = invoice.amount_due
        else:
            self.amount_due = 0
        if invoice.amount_paid:
            self.amount_paid = invoice.amount_paid
        else:
            self.amount_paid = 0
        if invoice.amount_remaining:
            self.amount_remaining = invoice.amount_remaining
        else:
            self.amount_remaining = 0
        if invoice.status:
            self.status = StripeInvoiceStatusEnum(invoice.status)
        if invoice.created:
            self.created_at = datetime.fromtimestamp(invoice.created, tz=timezone.utc)

        # Look up the user by their customer ID
        user = db.session.query(User).filter_by(stripe_customer_id=invoice.customer).first()
        if user:
            self.user_id = user.id
        else:
            raise ValueError(f"Could not find user with customer ID {invoice.customer}")

        # Look up the tier by the product_id
        if invoice.lines.data[0].plan:
            product_id = invoice.lines.data[0].plan.product

            tier = db.session.query(Tier).filter_by(stripe_product_id=product_id).first()
            if tier:
                self.tier_id = tier.id
            else:
                raise ValueError(f"Could not find tier with product ID {product_id}")
        else:
            raise ValueError("Invoice does not have a plan")<|MERGE_RESOLUTION|>--- conflicted
+++ resolved
@@ -56,20 +56,8 @@
     is_verified: Mapped[bool] = mapped_column(default=False)
     show_in_directory: Mapped[bool] = mapped_column(default=False)
     bio: Mapped[Optional[str]] = mapped_column(db.Text)
-<<<<<<< HEAD
-    # Corrected the relationship and backref here
-    secondary_usernames: Mapped[Set["SecondaryUsername"]] = relationship(
-        backref=db.backref("primary_user", lazy=True)
-    )
-    smtp_encryption: Mapped[SMTPEncryption] = mapped_column(
-        db.Enum(SMTPEncryption, native_enum=False), default=SMTPEncryption.StartTLS
-    )
-    smtp_sender: Mapped[Optional[str]]
 
     # Extra fields
-=======
-
->>>>>>> f31d5d3a
     extra_field_label1: Mapped[Optional[str]]
     extra_field_value1: Mapped[Optional[str]]
     extra_field_label2: Mapped[Optional[str]]
@@ -83,13 +71,6 @@
     extra_field_verified3: Mapped[Optional[bool]] = mapped_column(default=False)
     extra_field_verified4: Mapped[Optional[bool]] = mapped_column(default=False)
 
-<<<<<<< HEAD
-    # Paid tier fields
-    tier_id: Mapped[int | None] = mapped_column(db.ForeignKey("tiers.id"), nullable=True)
-    tier: Mapped["Tier"] = relationship(backref=db.backref("tiers", lazy=True))
-    stripe_customer_id = mapped_column(db.String(255))
-    stripe_subscription_id = mapped_column(db.String(255))
-=======
     def __init__(
         self,
         _username: str,
@@ -167,7 +148,12 @@
         db.Enum(SMTPEncryption, native_enum=False), default=SMTPEncryption.StartTLS
     )
     smtp_sender: Mapped[Optional[str]]
->>>>>>> f31d5d3a
+
+    # Paid tier fields
+    tier_id: Mapped[int | None] = mapped_column(db.ForeignKey("tiers.id"), nullable=True)
+    tier: Mapped["Tier"] = relationship(backref=db.backref("tiers", lazy=True))
+    stripe_customer_id = mapped_column(db.String(255))
+    stripe_subscription_id = mapped_column(db.String(255))
 
     @property
     def password_hash(self) -> str:
@@ -243,19 +229,7 @@
                 raise ValueError(f"Key {key!r} cannot be mannually set. Try 'password' instead.")
         pw = kwargs.pop("password", None)
         super().__init__()
-<<<<<<< HEAD
-        self.primary_username = primary_username
-        self.tier_id = 1  # Default to the free tier
-
-    __table_args__ = (
-        Index(
-            "idx_users_stripe_customer_id",
-            "stripe_customer_id",
-        ),
-    )
-=======
         self.password_hash = pw
->>>>>>> f31d5d3a
 
 
 class AuthenticationLog(Model):

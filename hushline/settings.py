import base64
import io
from datetime import datetime

import pyotp
import qrcode
from flask import (
    Blueprint,
    Response,
    current_app,
    flash,
    redirect,
    render_template,
    request,
    session,
    url_for,
)
from flask_wtf import FlaskForm
<<<<<<< HEAD
from wtforms import BooleanField, IntegerField, PasswordField, StringField, TextAreaField
=======
from passlib.hash import scrypt
from wtforms import IntegerField, PasswordField, StringField, TextAreaField
>>>>>>> 6dc26ffb
from wtforms.validators import DataRequired, Length

from .crypto import is_valid_pgp_key
from .db import db
from .ext import limiter
from .forms import ComplexPassword, TwoFactorForm
from .model import Message, SecondaryUsername, User
from .utils import require_2fa


class ChangePasswordForm(FlaskForm):
    old_password = PasswordField("Old Password", validators=[DataRequired()])
    new_password = PasswordField(
        "New Password",
        validators=[
            DataRequired(),
            Length(min=18, max=128),
            ComplexPassword(),
        ],
    )


class ChangeUsernameForm(FlaskForm):
    new_username = StringField("New Username", validators=[DataRequired(), Length(min=4, max=25)])


class SMTPSettingsForm(FlaskForm):
    smtp_server = StringField("SMTP Server", validators=[DataRequired()])
    smtp_port = IntegerField("SMTP Port", validators=[DataRequired()])
    smtp_username = StringField("SMTP Username", validators=[DataRequired()])
    smtp_password = PasswordField("SMTP Password", validators=[DataRequired()])


class PGPKeyForm(FlaskForm):
    pgp_key = TextAreaField("PGP Key", validators=[Length(max=100000)])


class DisplayNameForm(FlaskForm):
    display_name = StringField("Display Name", validators=[Length(max=100)])


class DirectoryVisibilityForm(FlaskForm):
    show_in_directory = BooleanField("Show on public directory")


class ProfileForm(FlaskForm):
    bio = TextAreaField(
        "Bio",
        validators=[Length(max=250)],
        render_kw={"placeholder": "Write something about yourself up to 250 characters."},
    )


def create_blueprint() -> Blueprint:
    bp = Blueprint("settings", __file__, url_prefix="/settings")

    @bp.route("/", methods=["GET", "POST"])
    @limiter.limit("120 per minute")
    @require_2fa
    def index() -> str | Response:
        user_id = session.get("user_id")
        if not user_id:
            return redirect(url_for("login"))

        user = User.query.get(user_id)
        if not user:
            flash("🫥 User not found.")
            return redirect(url_for("login"))

        directory_visibility_form = DirectoryVisibilityForm(
            show_in_directory=user.show_in_directory
        )
        secondary_usernames = SecondaryUsername.query.filter_by(user_id=user.id).all()
        change_password_form = ChangePasswordForm()
        change_username_form = ChangeUsernameForm()
        smtp_settings_form = SMTPSettingsForm()
        pgp_key_form = PGPKeyForm()
        display_name_form = DisplayNameForm()
        directory_visibility_form = DirectoryVisibilityForm()

        if request.method == "POST":
            if "update_bio" in request.form:  # Check if the bio update form was submitted
                user.bio = request.form["bio"]
                db.session.commit()
                flash("👍 Bio updated successfully.")
                return redirect(url_for("settings.index"))

        if request.method == "POST":
            if (
                directory_visibility_form.validate_on_submit()
                and "update_directory_visibility" in request.form
            ):
                user.show_in_directory = directory_visibility_form.show_in_directory.data
                db.session.commit()
                flash("👍 Directory visibility updated successfully.")
                return redirect(url_for("settings.index"))

        # Additional admin-specific data initialization
        user_count = two_fa_count = pgp_key_count = two_fa_percentage = pgp_key_percentage = None
        all_users = []

        # Check if user is admin and add admin-specific data
        if user.is_admin:
            user_count = User.query.count()
            two_fa_count = User.query.filter(User._totp_secret.isnot(None)).count()
            pgp_key_count = (
                User.query.filter(User._pgp_key.isnot(None)).filter(User._pgp_key != "").count()
            )
            two_fa_percentage = (two_fa_count / user_count * 100) if user_count else 0
            pgp_key_percentage = (pgp_key_count / user_count * 100) if user_count else 0
            all_users = User.query.all()  # Fetch all users for admin

        # Handle form submissions
        if request.method == "POST":
            # Handle Display Name Form Submission
            if "update_display_name" in request.form and display_name_form.validate_on_submit():
                user.update_display_name(display_name_form.display_name.data.strip())
                db.session.commit()
                flash("👍 Display name updated successfully.")
                current_app.logger.debug(
                    f"Display name updated to {user.display_name}, "
                    f"Verification status: {user.is_verified}"
                )
                return redirect(url_for(".index"))

            # Handle Change Username Form Submission
            elif "change_username" in request.form and change_username_form.validate_on_submit():
                new_username = change_username_form.new_username.data
                existing_user = User.query.filter_by(primary_username=new_username).first()
                if existing_user:
                    flash("💔 This username is already taken.")
                else:
                    user.update_username(new_username)
                    db.session.commit()
                    session["username"] = new_username
                    flash("👍 Username changed successfully.")
                    current_app.logger.debug(
                        f"Username updated to {user.primary_username}, "
                        f"Verification status: {user.is_verified}"
                    )
                return redirect(url_for(".index"))

            # Handle SMTP Settings Form Submission
            elif smtp_settings_form.validate_on_submit():
                user.email = smtp_settings_form.smtp_username.data
                user.smtp_server = smtp_settings_form.smtp_server.data
                user.smtp_port = smtp_settings_form.smtp_port.data
                user.smtp_username = smtp_settings_form.smtp_username.data
                user.smtp_password = smtp_settings_form.smtp_password.data
                db.session.commit()
                flash("👍 SMTP settings updated successfully.")
                return redirect(url_for("settings"))

            # Handle PGP Key Form Submission
            elif pgp_key_form.validate_on_submit():
                user.pgp_key = pgp_key_form.pgp_key.data
                db.session.commit()
                flash("👍 PGP key updated successfully.")
                return redirect(url_for("settings"))

            # Handle Change Password Form Submission
            elif change_password_form.validate_on_submit():
                if scrypt.verify(change_password_form.old_password.data, user.password_hash):
                    # Hash the new password using scrypt and update the user object
                    user.password_hash = scrypt.hash(change_password_form.new_password.data)
                    db.session.commit()
                    flash("👍 Password changed successfully.")
                else:
                    flash("⛔️ Incorrect old password.")
                return redirect(url_for("settings"))

            # Check if user is admin and add admin-specific data
            is_admin = user.is_admin
            if is_admin:
                user_count = User.query.count()
                two_fa_count = User.query.filter(User._totp_secret.isnot(None)).count()
                pgp_key_count = (
                    User.query.filter(User._pgp_key.isnot(None)).filter(User._pgp_key != "").count()
                )
                two_fa_percentage = (two_fa_count / user_count * 100) if user_count else 0
                pgp_key_percentage = (pgp_key_count / user_count * 100) if user_count else 0
            else:
                user_count = two_fa_count = pgp_key_count = two_fa_percentage = (
                    pgp_key_percentage
                ) = None

        # Prepopulate form fields
        smtp_settings_form.smtp_server.data = user.smtp_server
        smtp_settings_form.smtp_port.data = user.smtp_port
        smtp_settings_form.smtp_username.data = user.smtp_username
        pgp_key_form.pgp_key.data = user.pgp_key
        display_name_form.display_name.data = user.display_name or user.primary_username
        directory_visibility_form.show_in_directory.data = user.show_in_directory

        return render_template(
            "settings.html",
            now=datetime.utcnow(),
            user=user,
            secondary_usernames=secondary_usernames,
            all_users=all_users,  # Pass to the template for admin view
            smtp_settings_form=smtp_settings_form,
            change_password_form=change_password_form,
            change_username_form=change_username_form,
            pgp_key_form=pgp_key_form,
            display_name_form=display_name_form,
            # Admin-specific data passed to the template
            is_admin=user.is_admin,
            user_count=user_count,
            two_fa_count=two_fa_count,
            pgp_key_count=pgp_key_count,
            two_fa_percentage=two_fa_percentage,
            pgp_key_percentage=pgp_key_percentage,
            directory_visibility_form=directory_visibility_form,
        )

    @bp.route("/toggle-2fa", methods=["POST"])
    @limiter.limit("120 per minute")
    def toggle_2fa() -> Response:
        user_id = session.get("user_id")
        if not user_id:
            return redirect(url_for("login"))

        user = db.session.get(User, user_id)
        if user.totp_secret:
            return redirect(url_for(".disable_2fa"))
        else:
            return redirect(url_for(".enable_2fa"))

    @bp.route("/change-password", methods=["POST"])
    @limiter.limit("120 per minute")
    @require_2fa
    def change_password() -> str | Response:
        user_id = session.get("user_id")
        if not user_id:
            flash("Session expired, please log in again.", "info")
            return redirect(url_for("login"))

        user = User.query.get(user_id)
        if not user:
            flash("User not found.", "error")
            return redirect(url_for("login"))

        change_password_form = ChangePasswordForm(request.form)
        if change_password_form.validate_on_submit():
            # Verify the old password
            if user.check_password(change_password_form.old_password.data):
                # Set the new password
                user.password_hash = change_password_form.new_password.data
                db.session.commit()
                session.clear()  # Clears the session, logging the user out
                flash(
                    "👍 Password successfully changed. Please log in again.",
                    "success",
                )
                return redirect(
                    url_for("login")
                )  # Redirect to the login page for re-authentication
            else:
                flash("Incorrect old password.", "error")

        # Render the settings page with all forms
        return render_template(
            "settings.html",
            change_password_form=change_password_form,
            change_username_form=ChangeUsernameForm(),
            smtp_settings_form=SMTPSettingsForm(),
            pgp_key_form=PGPKeyForm(),
            display_name_form=DisplayNameForm(),
            user=user,
        )

    @bp.route("/change-username", methods=["POST"])
    @limiter.limit("120 per minute")
    @require_2fa
    def change_username() -> Response | str:
        user_id = session.get("user_id")
        if not user_id:
            flash("Please log in to continue.", "info")
            return redirect(url_for("login"))

        new_username = request.form.get("new_username").strip()
        if not new_username:
            flash("No new username provided.", "error")
            return redirect(url_for(".settings"))

        user = User.query.get(user_id)
        if not user:
            flash("User not found.", "error")
            return redirect(url_for("login"))

        if user.primary_username == new_username:
            flash("New username is the same as the current username.", "info")
            return redirect(url_for(".settings"))

        existing_user = User.query.filter_by(primary_username=new_username).first()
        if existing_user:
            flash("This username is already taken.", "error")
            return redirect(url_for(".settings"))

        # Log before updating
        current_app.logger.debug(
            f"Updating username for user ID {user_id}: {user.primary_username} to {new_username}"
        )

        # Directly update the user's primary username
        user.primary_username = new_username
        try:
            db.session.commit()
            session["username"] = new_username
            flash("Username successfully changed.", "success")
            current_app.logger.debug(
                f"Username successfully updated for user ID {user_id} to {new_username}"
            )
        except Exception as e:
            db.session.rollback()
            current_app.logger.error(f"Error updating username for user ID {user_id}: {e}")
            flash("An error occurred while updating the username.", "error")

        return redirect(url_for(".settings"))

    @bp.route("/enable-2fa", methods=["GET", "POST"])
    @limiter.limit("120 per minute")
    @require_2fa
    def enable_2fa() -> Response | str:
        user_id = session.get("user_id")
        if not user_id:
            return redirect(url_for("login"))

        user = User.query.get(user_id)
        form = TwoFactorForm()

        if form.validate_on_submit():
            temp_totp_secret = session.get("temp_totp_secret")
            verification_code = form.verification_code.data
            if (
                verification_code
                and temp_totp_secret
                and pyotp.TOTP(temp_totp_secret).verify(verification_code)
            ):
                user.totp_secret = temp_totp_secret
                db.session.commit()
                session.pop("temp_totp_secret", None)
                flash("👍 2FA setup successful. Please log in again with 2FA.")
                return redirect(url_for("logout"))  # Redirect to logout
            else:
                flash("⛔️ Invalid 2FA code. Please try again.")
                return redirect(url_for(".enable_2fa"))

        # Generate new 2FA secret and QR code
        temp_totp_secret = pyotp.random_base32()
        session["temp_totp_secret"] = temp_totp_secret
        session["is_setting_up_2fa"] = True
        totp_uri = pyotp.totp.TOTP(temp_totp_secret).provisioning_uri(
            name=user.primary_username, issuer_name="HushLine"
        )
        img = qrcode.make(totp_uri)
        buffered = io.BytesIO()
        img.save(buffered)
        qr_code_img = "data:image/png;base64," + base64.b64encode(buffered.getvalue()).decode()

        # Pass the text-based pairing code and the user to the template
        return render_template(
            "enable_2fa.html",
            form=form,
            qr_code_img=qr_code_img,
            text_code=temp_totp_secret,
            user=user,
        )

    @bp.route("/disable-2fa", methods=["POST"])
    @limiter.limit("120 per minute")
    @require_2fa
    def disable_2fa():
        user_id = session.get("user_id")
        if not user_id:
            return redirect(url_for("login"))

        user = db.session.get(User, user_id)
        user.totp_secret = None
        db.session.commit()
        flash("🔓 2FA has been disabled.")
        return redirect(url_for(".index"))

    @bp.route("/confirm-disable-2fa", methods=["GET"])
    def confirm_disable_2fa():
        return render_template("confirm_disable_2fa.html")

    @bp.route("/show-qr-code")
    @limiter.limit("120 per minute")
    @require_2fa
    def show_qr_code():
        user = User.query.get(session["user_id"])
        if not user or not user.totp_secret:
            return redirect(url_for(".enable_2fa"))

        form = TwoFactorForm()

        totp_uri = pyotp.totp.TOTP(user.totp_secret).provisioning_uri(
            name=user.primary_username, issuer_name="Hush Line"
        )
        img = qrcode.make(totp_uri)

        # Convert QR code to a data URI
        buffered = io.BytesIO()
        img.save(buffered)
        img_str = base64.b64encode(buffered.getvalue()).decode()
        qr_code_img = f"data:image/png;base64,{img_str}"

        return render_template(
            "show_qr_code.html",
            form=form,
            qr_code_img=qr_code_img,
            user_secret=user.totp_secret,
        )

    @bp.route("/verify-2fa-setup", methods=["POST"])
    @limiter.limit("120 per minute")
    def verify_2fa_setup():
        user = User.query.get(session["user_id"])
        if not user:
            return redirect(url_for("login"))

        verification_code = request.form["verification_code"]
        totp = pyotp.TOTP(user.totp_secret)
        if totp.verify(verification_code):
            flash("👍 2FA setup successful. Please log in again.")
            session.pop("is_setting_up_2fa", None)
            return redirect(url_for("logout"))
        else:
            flash("⛔️ Invalid 2FA code. Please try again.")
            return redirect(url_for("show_qr_code"))

    @bp.route("/update_pgp_key", methods=["GET", "POST"])
    @limiter.limit("120 per minute")
    @require_2fa
    def update_pgp_key():
        user_id = session.get("user_id")
        if not user_id:
            flash("⛔️ User not authenticated.")
            return redirect(url_for("login"))

        user = db.session.get(User, user_id)
        form = PGPKeyForm()
        if form.validate_on_submit():
            pgp_key = form.pgp_key.data

            if pgp_key.strip() == "":
                # If the field is empty, remove the PGP key
                user.pgp_key = None
            elif is_valid_pgp_key(pgp_key):
                # If the field is not empty and the key is valid, update the PGP key
                user.pgp_key = pgp_key
            else:
                # If the PGP key is invalid
                flash("⛔️ Invalid PGP key format or import failed.")
                return redirect(url_for(".index"))

            db.session.commit()
            flash("👍 PGP key updated successfully.")
            return redirect(url_for(".index"))
        return render_template("settings.html", form=form)

    @bp.route("/update_smtp_settings", methods=["GET", "POST"])
    @limiter.limit("120 per minute")
    @require_2fa
    def update_smtp_settings():
        user_id = session.get("user_id")
        if not user_id:
            return redirect(url_for("login"))

        user = db.session.get(User, user_id)
        if not user:
            flash("⛔️ User not found")
            return redirect(url_for(".index"))

        # Initialize forms
        change_password_form = ChangePasswordForm()
        change_username_form = ChangeUsernameForm()
        smtp_settings_form = SMTPSettingsForm()
        pgp_key_form = PGPKeyForm()

        # Handling SMTP settings form submission
        if smtp_settings_form.validate_on_submit():
            # Updating SMTP settings from form data
            user.email = smtp_settings_form.smtp_username.data
            user.smtp_server = smtp_settings_form.smtp_server.data
            user.smtp_port = smtp_settings_form.smtp_port.data
            user.smtp_username = smtp_settings_form.smtp_username.data
            user.smtp_password = smtp_settings_form.smtp_password.data

            db.session.commit()
            flash("👍 SMTP settings updated successfully")
            return redirect(url_for(".index"))

        # Prepopulate SMTP settings form fields
        smtp_settings_form.email.data = user.email
        smtp_settings_form.smtp_server.data = user.smtp_server
        smtp_settings_form.smtp_port.data = user.smtp_port
        smtp_settings_form.smtp_username.data = user.smtp_username
        # Note: Password fields are typically not prepopulated for security reasons

        pgp_key_form.pgp_key.data = user.pgp_key

        return render_template(
            "settings.html",
            user=user,
            smtp_settings_form=smtp_settings_form,
            change_password_form=change_password_form,
            change_username_form=change_username_form,
            pgp_key_form=pgp_key_form,
        )

    @bp.route("/delete-account", methods=["POST"])
    @require_2fa
    def delete_account():
        user_id = session.get("user_id")
        if not user_id:
            flash("Please log in to continue.")
            return redirect(url_for("login"))

        user = User.query.get(user_id)
        if user:
            # Explicitly delete messages for the user
            Message.query.filter_by(user_id=user.id).delete()

            # Explicitly delete secondary users if necessary
            SecondaryUsername.query.filter_by(user_id=user.id).delete()

            # Now delete the user
            db.session.delete(user)
            db.session.commit()

            session.clear()  # Clear the session
            flash("🔥 Your account and all related information have been deleted.")
            return redirect(url_for("index"))
        else:
            flash("User not found. Please log in again.")
            return redirect(url_for("login"))

    return bp<|MERGE_RESOLUTION|>--- conflicted
+++ resolved
@@ -16,12 +16,8 @@
     url_for,
 )
 from flask_wtf import FlaskForm
-<<<<<<< HEAD
 from wtforms import BooleanField, IntegerField, PasswordField, StringField, TextAreaField
-=======
 from passlib.hash import scrypt
-from wtforms import IntegerField, PasswordField, StringField, TextAreaField
->>>>>>> 6dc26ffb
 from wtforms.validators import DataRequired, Length
 
 from .crypto import is_valid_pgp_key

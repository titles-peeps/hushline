--- conflicted
+++ resolved
@@ -18,13 +18,9 @@
 pysequoia = "^0.1.23"
 qrcode = "^7.4.2"
 ruff = "^0.4.7"
-<<<<<<< HEAD
 psycopg = { extras = ["binary", "pool"], version = "^3.1.19" }
 types-pkg-resources = "^0.1.3"
-=======
-psycopg = {extras = ["binary", "pool"], version = "^3.1.19"}
-types-redis = "^4.6.0.20240425"
->>>>>>> 2dcd4a8a
+gunicorn = "^22.0.0"
 
 [tool.poetry.group.dev.dependencies]
 mypy = "^1.10.0"

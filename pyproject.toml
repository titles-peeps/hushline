--- conflicted
+++ resolved
@@ -8,13 +8,8 @@
 
 [tool.poetry.dependencies]
 python = "^3.11"
-<<<<<<< HEAD
-cryptography = "^42.0.5"
 flask = {extras = ["async"], version = "^3.0.3"}
-=======
 cryptography = "^43.0.1"
-flask = "^3.0.2"
->>>>>>> 8ada9ccd
 flask-migrate = "^4.0.7"
 flask-sqlalchemy = "^3.1.1"
 flask-wtf = "^1.2.1"

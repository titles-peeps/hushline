[tool.poetry]
name = "hushline"
version = "0.0.1"
description = "A lightweight, secure, and anonymous tip line for organizations and individuals."
authors = ["Science & Design, Inc. <hello@scidsg.org>"]
license = "AGPL 3.0"
readme = "README.md"

[tool.poetry.dependencies]
aiohttp = "^3.10.5"
cryptography = "^43.0.1"
email-validator = "^2.2.0"
flask = { extras = ["async"], version = "^3.0.3" }
flask-migrate = "^4.0.7"
flask-sqlalchemy = "^3.1.1"
flask-wtf = "^1.2.1"
gunicorn = "^22.0.0"
passlib = "^1.7.4"
psycopg = { extras = ["binary", "pool"], version = "^3.1.19" }
pyotp = "^2.9.0"
pysequoia = "^0.1.23"
qrcode = "^7.4.2"
requests = "^2.32.3"
ruff = "^0.4.7"
<<<<<<< HEAD
stripe = "^10.9.0"
types-requests = "^2.32.0.20240712"
types-setuptools = "^71.1.0.20240813"
python = "^3.11"
=======
>>>>>>> 088ba303

[tool.poetry.group.dev.dependencies]
beautifulsoup4 = "^4.12.3"
mypy = "^1.10.0"
pytest = "^8.1.1"
pytest-cov = "^5.0.0"
pytest-mock = "^3.12.0"
types-flask-migrate = "^4.0.0.20240311"
types-requests = "^2.32.0.20240712"

[[tool.poetry.packages]]
include = "hushline"

[build-system]
requires = ["poetry-core"]
build-backend = "poetry.core.masonry.api"

[tool.pytest.ini_options]
pythonpath = "."

[tool.ruff]
line-length = 100
indent-width = 4

[tool.ruff.lint]
select = [
    # pycodestyle errors
    "E",
    # pyflakes
    "F",
    # isort
    "I",
    # flake8-gettext
    "INT",
    # flake8-pie
    "PIE",
    # pylint
    "PL",
    # flake8-pytest-style
    "PT",
    # flake8-pyi
    "PYI",
    # flake8-return
    "RET",
    # flake8-bandit
    "S",
    # flake8-simplify
    "SIM",
    # pyupgrade
    "UP",
    # pycodestyle warnings
    "W",
    # Unused noqa directive
    "RUF100",
]
ignore = [
    # https://docs.astral.sh/ruff/rules/too-many-statements/
    "PLR0915",
    # https://docs.astral.sh/ruff/rules/too-many-return-statements/
    "PLR0911",
    # https://docs.astral.sh/ruff/rules/too-many-branches/
    "PLR0912",
]

[tool.ruff.lint.per-file-ignores]
"tests/*.py" = [
    # https://docs.astral.sh/ruff/rules/assert/
    "S101",
    "S105",  # hardcoded password
    # https://docs.astral.sh/ruff/rules/magic-value-comparison/
    "PLR2004",
]
"migrations/versions/*.py" = [
    # https://docs.astral.sh/ruff/rules/unsorted-imports/
    "I001",
    "S608", # sql injection via string-based query construction
]

[tool.mypy]
python_version = "3.12"
ignore_missing_imports = true
no_implicit_optional = true
disallow_untyped_defs = true
disallow_incomplete_defs = true
warn_unused_configs = true
exclude = '^migrations/env\.py$|^migrations/versions/.*\.py$'<|MERGE_RESOLUTION|>--- conflicted
+++ resolved
@@ -22,13 +22,10 @@
 qrcode = "^7.4.2"
 requests = "^2.32.3"
 ruff = "^0.4.7"
-<<<<<<< HEAD
 stripe = "^10.9.0"
 types-requests = "^2.32.0.20240712"
 types-setuptools = "^71.1.0.20240813"
 python = "^3.11"
-=======
->>>>>>> 088ba303
 
 [tool.poetry.group.dev.dependencies]
 beautifulsoup4 = "^4.12.3"
@@ -97,7 +94,7 @@
 "tests/*.py" = [
     # https://docs.astral.sh/ruff/rules/assert/
     "S101",
-    "S105",  # hardcoded password
+    "S105", # hardcoded password
     # https://docs.astral.sh/ruff/rules/magic-value-comparison/
     "PLR2004",
 ]
